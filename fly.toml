--- conflicted
+++ resolved
@@ -20,22 +20,18 @@
   names = ["erasmoon.com", "www.erasmoon.com"]
 
 [[vm]]
-<<<<<<< HEAD
-  region = 'mad'
-=======
   region = "mad"
   size = 'shared-cpu-1x'
   memory = 512
 
 [[vm]]
   region = "waw"
->>>>>>> b301c2a4
   size = 'shared-cpu-1x'
   memory = 512
 
 [mounts]
-  source = "litefs"
-  destination = "/var/lib/litefs"
+  source="erasmoon_data"
+  destination="/data"
 
 [processes]
   app = "gunicorn app:app --workers=2 --threads=2 --bind=0.0.0.0:8081"